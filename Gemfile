source 'https://rubygems.org'

ruby '2.2.2'
gem 'rails', '4.2.1'

gem 'autoprefixer-rails'

gem 'coffee-rails', '~> 4.1.0'

gem 'jbuilder', '~> 2.0'

gem 'omniauth'
gem 'omniauth-github'

gem 'pg'
gem 'puma'

gem 'sass-rails', '~> 5.0'

gem 'turbolinks'

gem 'uglifier', '>= 1.3.0'

group :development do
<<<<<<< HEAD
  gem 'better_errors'
  gem 'binding_of_caller'
  gem 'dotenv-rails'
end

group :development, :test do
  gem 'awesome_print', require: 'ap'
  gem 'pry-rails'
  gem 'pry-byebug'
  gem 'spring'
=======
  gem 'quiet_assets'
end

group :development, :test do
  gem 'byebug'
  gem 'spring'
  gem 'web-console', '~> 2.0'
>>>>>>> 85f0dfcd
end

group :production do
  gem 'rails_12factor'
end

group :test do
  gem 'minitest-reporters'
  gem 'shoulda', require: false
end<|MERGE_RESOLUTION|>--- conflicted
+++ resolved
@@ -22,10 +22,10 @@
 gem 'uglifier', '>= 1.3.0'
 
 group :development do
-<<<<<<< HEAD
   gem 'better_errors'
   gem 'binding_of_caller'
   gem 'dotenv-rails'
+  gem 'quiet_assets'
 end
 
 group :development, :test do
@@ -33,15 +33,6 @@
   gem 'pry-rails'
   gem 'pry-byebug'
   gem 'spring'
-=======
-  gem 'quiet_assets'
-end
-
-group :development, :test do
-  gem 'byebug'
-  gem 'spring'
-  gem 'web-console', '~> 2.0'
->>>>>>> 85f0dfcd
 end
 
 group :production do
