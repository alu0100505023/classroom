GIT
  remote: git://github.com/Soliah/peek-sidekiq.git
  revision: 261c857578ae6dc189506a35194785a4db51e54c
  ref: 261c857578ae6dc189506a35194785a4db51e54c
  specs:
    peek-sidekiq (1.0.0)
      peek
      sidekiq

GEM
  remote: https://rubygems.org/
  specs:
    actionmailer (4.2.4)
      actionpack (= 4.2.4)
      actionview (= 4.2.4)
      activejob (= 4.2.4)
      mail (~> 2.5, >= 2.5.4)
      rails-dom-testing (~> 1.0, >= 1.0.5)
    actionpack (4.2.4)
      actionview (= 4.2.4)
      activesupport (= 4.2.4)
      rack (~> 1.6)
      rack-test (~> 0.6.2)
      rails-dom-testing (~> 1.0, >= 1.0.5)
      rails-html-sanitizer (~> 1.0, >= 1.0.2)
    actionview (4.2.4)
      activesupport (= 4.2.4)
      builder (~> 3.1)
      erubis (~> 2.7.0)
      rails-dom-testing (~> 1.0, >= 1.0.5)
      rails-html-sanitizer (~> 1.0, >= 1.0.2)
    activejob (4.2.4)
      activesupport (= 4.2.4)
      globalid (>= 0.3.0)
    activemodel (4.2.4)
      activesupport (= 4.2.4)
      builder (~> 3.1)
    activerecord (4.2.4)
      activemodel (= 4.2.4)
      activesupport (= 4.2.4)
      arel (~> 6.0)
    activesupport (4.2.4)
      i18n (~> 0.7)
      json (~> 1.7, >= 1.7.7)
      minitest (~> 5.1)
      thread_safe (~> 0.3, >= 0.3.4)
      tzinfo (~> 1.1)
    addressable (2.3.8)
    airbrake (4.3.1)
      builder
      multi_json
    arel (6.0.3)
    ast (2.1.0)
    astrolabe (1.3.1)
      parser (~> 2.2)
    atomic (1.1.99)
    autoprefixer-rails (6.0.3)
      execjs
      json
    awesome_print (1.6.1)
    better_errors (2.1.1)
      coderay (>= 1.0.0)
      erubis (>= 2.6.6)
      rack (>= 0.9.0)
    binding_of_caller (0.7.2)
      debug_inspector (>= 0.0.1)
    builder (3.2.2)
    bullet (4.14.10)
      activesupport (>= 3.0.0)
      uniform_notifier (~> 1.9.0)
    byebug (5.0.0)
      columnize (= 0.9.0)
    celluloid (0.17.1.2)
      bundler
      celluloid-essentials
      celluloid-extras
      celluloid-fsm
      celluloid-pool
      celluloid-supervision
      dotenv
      nenv
      rspec-logsplit (>= 0.1.2)
      timers (>= 4.1.1)
    celluloid-essentials (0.20.2.1)
      bundler
      dotenv
      nenv
      rspec-logsplit (>= 0.1.2)
      timers (>= 4.1.1)
    celluloid-extras (0.20.1)
      bundler
      dotenv
      nenv
      rspec-logsplit (>= 0.1.2)
      timers (>= 4.1.1)
    celluloid-fsm (0.20.1)
      bundler
      dotenv
      nenv
      rspec-logsplit (>= 0.1.2)
      timers (>= 4.1.1)
    celluloid-pool (0.20.1)
      bundler
      dotenv
      nenv
      rspec-logsplit (>= 0.1.2)
      timers (>= 4.1.1)
    celluloid-supervision (0.20.1.1)
      bundler
      dotenv
      nenv
      rspec-logsplit (>= 0.1.2)
      timers (>= 4.1.1)
    chewy (0.8.2)
      activesupport (>= 3.2)
      elasticsearch (>= 1.0.0)
    coderay (1.1.0)
    coffee-rails (4.1.0)
      coffee-script (>= 2.2.0)
      railties (>= 4.0.0, < 5.0)
    coffee-script (2.4.1)
      coffee-script-source
      execjs
    coffee-script-source (1.9.1.1)
    color (1.7.1)
    columnize (0.9.0)
    connection_pool (2.2.0)
    crack (0.4.2)
      safe_yaml (~> 1.0.0)
    dalli (2.7.4)
    database_cleaner (1.5.0)
    debug_inspector (0.0.2)
    diff-lcs (1.2.5)
    dotenv (2.0.2)
    dotenv-rails (2.0.2)
      dotenv (= 2.0.2)
      railties (~> 4.0)
    draper (2.1.0)
      actionpack (>= 3.0)
      activemodel (>= 3.0)
      activesupport (>= 3.0)
      request_store (~> 1.0)
    elasticsearch (1.0.14)
      elasticsearch-api (= 1.0.14)
      elasticsearch-transport (= 1.0.14)
    elasticsearch-api (1.0.14)
      multi_json
    elasticsearch-transport (1.0.14)
      faraday
      multi_json
    erubis (2.7.0)
    execjs (2.6.0)
    factory_girl (4.5.0)
      activesupport (>= 3.0.0)
    factory_girl_rails (4.5.0)
      factory_girl (~> 4.5.0)
      railties (>= 3.0.0)
    faker (1.5.0)
      i18n (~> 0.5)
    faraday (0.9.1)
      multipart-post (>= 1.2, < 3)
    faraday-http-cache (1.2.2)
      faraday (~> 0.8)
    foreman (0.78.0)
      thor (~> 0.19.1)
    friendly_id (5.1.0)
      activerecord (>= 4.0.0)
    geo_pattern (1.4.0)
      color (~> 1.5)
    globalid (0.3.6)
      activesupport (>= 4.1.0)
    hashie (3.4.2)
    hitimes (1.2.3)
    i18n (0.7.0)
    jbuilder (2.3.1)
      activesupport (>= 3.0.0, < 5)
      multi_json (~> 1.2)
    jquery-turbolinks (2.1.0)
      railties (>= 3.1.0)
      turbolinks
    json (1.8.3)
    jwt (1.5.1)
    kaminari (0.16.3)
      actionpack (>= 3.0.0)
      activesupport (>= 3.0.0)
    loofah (2.0.3)
      nokogiri (>= 1.5.9)
    mail (2.6.3)
      mime-types (>= 1.16, < 3)
    method_source (0.8.2)
    mime-types (2.6.2)
    mini_portile (0.6.2)
    minitest (5.8.1)
    multi_json (1.11.2)
    multi_xml (0.5.5)
    multipart-post (2.0.0)
    nenv (0.2.0)
    newrelic_rpm (3.13.1.300)
    nokogiri (1.6.6.4)
      mini_portile (~> 0.6.0)
    oauth2 (1.0.0)
      faraday (>= 0.8, < 0.10)
      jwt (~> 1.0)
      multi_json (~> 1.3)
      multi_xml (~> 0.5)
      rack (~> 1.2)
    octokit (4.1.1)
      sawyer (~> 0.6.0, >= 0.5.3)
    omniauth (1.2.2)
      hashie (>= 1.2, < 4)
      rack (~> 1.0)
    omniauth-github (1.1.2)
      omniauth (~> 1.0)
      omniauth-oauth2 (~> 1.1)
    omniauth-oauth2 (1.3.1)
      oauth2 (~> 1.0)
      omniauth (~> 1.2)
    parser (2.2.2.6)
      ast (>= 1.1, < 3.0)
    peek (0.1.10)
      atomic (>= 1.0.0)
      railties (>= 3.0.0)
    peek-dalli (1.1.2)
      atomic (>= 1.0.0)
      dalli
      peek
    peek-gc (0.0.2)
      peek
    peek-git (1.0.2)
      peek
    peek-performance_bar (1.2.0)
      peek (>= 0.1.0)
    peek-pg (1.1.0)
      atomic (>= 1.0.0)
      peek
      pg
    pg (0.18.3)
    pinglish (0.2.1)
      rack
    powerpack (0.1.1)
    pry (0.10.1)
      coderay (~> 1.1.0)
      method_source (~> 0.8.1)
      slop (~> 3.4)
    pry-byebug (3.2.0)
      byebug (~> 5.0)
      pry (~> 0.10)
    pry-rails (0.3.4)
      pry (>= 0.9.10)
    puma (2.14.0)
    quiet_assets (1.1.0)
      railties (>= 3.1, < 5.0)
    rack (1.6.4)
    rack-canonical-host (0.1.0)
      addressable
      rack (~> 1.0)
    rack-protection (1.5.3)
      rack
    rack-test (0.6.3)
      rack (>= 1.0)
    rack-tracker (1.0.1)
      activesupport (>= 3.0)
      rack (>= 1.4)
      tilt (>= 1.4)
    rails (4.2.4)
      actionmailer (= 4.2.4)
      actionpack (= 4.2.4)
      actionview (= 4.2.4)
      activejob (= 4.2.4)
      activemodel (= 4.2.4)
      activerecord (= 4.2.4)
      activesupport (= 4.2.4)
      bundler (>= 1.3.0, < 2.0)
      railties (= 4.2.4)
      sprockets-rails
    rails-deprecated_sanitizer (1.0.3)
      activesupport (>= 4.2.0.alpha)
    rails-dom-testing (1.0.7)
      activesupport (>= 4.2.0.beta, < 5.0)
      nokogiri (~> 1.6.0)
      rails-deprecated_sanitizer (>= 1.0.1)
    rails-html-sanitizer (1.0.2)
      loofah (~> 2.0)
    rails_12factor (0.0.3)
      rails_serve_static_assets
      rails_stdout_logging
    rails_serve_static_assets (0.0.4)
    rails_stdout_logging (0.0.4)
    railties (4.2.4)
      actionpack (= 4.2.4)
      activesupport (= 4.2.4)
      rake (>= 0.8.7)
      thor (>= 0.18.1, < 2.0)
    rainbow (2.0.0)
    rake (10.4.2)
    redis (3.2.1)
    redis-namespace (1.5.2)
      redis (~> 3.0, >= 3.0.4)
    request_store (1.2.0)
    rspec-core (3.3.2)
      rspec-support (~> 3.3.0)
    rspec-expectations (3.3.1)
      diff-lcs (>= 1.2.0, < 2.0)
      rspec-support (~> 3.3.0)
    rspec-logsplit (0.1.3)
    rspec-mocks (3.3.2)
      diff-lcs (>= 1.2.0, < 2.0)
      rspec-support (~> 3.3.0)
    rspec-rails (3.3.3)
      actionpack (>= 3.0, < 4.3)
      activesupport (>= 3.0, < 4.3)
      railties (>= 3.0, < 4.3)
      rspec-core (~> 3.3.0)
      rspec-expectations (~> 3.3.0)
      rspec-mocks (~> 3.3.0)
      rspec-support (~> 3.3.0)
    rspec-support (3.3.0)
    rubocop (0.34.2)
      astrolabe (~> 1.3)
      parser (>= 2.2.2.5, < 3.0)
      powerpack (~> 0.1)
      rainbow (>= 1.99.1, < 3.0)
      ruby-progressbar (~> 1.4)
    ruby-progressbar (1.7.5)
    safe_yaml (1.0.4)
    sass (3.4.18)
    sass-rails (5.0.4)
      railties (>= 4.0.0, < 5.0)
      sass (~> 3.1)
      sprockets (>= 2.8, < 4.0)
      sprockets-rails (>= 2.0, < 4.0)
      tilt (>= 1.1, < 3)
    sawyer (0.6.0)
      addressable (~> 2.3.5)
      faraday (~> 0.8, < 0.10)
    scss_lint (0.41.0)
      rainbow (~> 2.0)
      sass (~> 3.4.15)
    sidekiq (3.5.0)
      celluloid (~> 0.17.0)
      connection_pool (~> 2.2, >= 2.2.0)
      json (~> 1.0)
      redis (~> 3.2, >= 3.2.1)
      redis-namespace (~> 1.5, >= 1.5.2)
    sinatra (1.4.6)
      rack (~> 1.4)
      rack-protection (~> 1.4)
      tilt (>= 1.3, < 3)
    slop (3.6.0)
    spring (1.4.0)
    sprockets (3.3.1)
      rack (~> 1.0)
    sprockets-rails (2.3.3)
      actionpack (>= 3.0)
      activesupport (>= 3.0)
      sprockets (>= 2.8, < 4.0)
    thor (0.19.1)
    thread_safe (0.3.5)
    tilt (2.0.1)
    timers (4.1.1)
      hitimes
    turbolinks (2.5.3)
      coffee-rails
    tzinfo (1.2.2)
      thread_safe (~> 0.1)
    uglifier (2.7.2)
      execjs (>= 0.3.0)
      json (>= 1.8.0)
    uniform_notifier (1.9.0)
    vcr (2.9.3)
    webmock (1.21.0)
      addressable (>= 2.3.6)
      crack (>= 0.3.2)

PLATFORMS
  ruby

DEPENDENCIES
  airbrake
  autoprefixer-rails
  awesome_print
  better_errors
  binding_of_caller
<<<<<<< HEAD
  bullet
=======
  chewy
>>>>>>> 0d266f13
  coffee-rails (~> 4.1.0)
  dalli
  database_cleaner
  dotenv-rails
  draper
  factory_girl_rails
  faker
  faraday-http-cache
  foreman
  friendly_id
  geo_pattern
  jbuilder
  jquery-turbolinks
  kaminari
  newrelic_rpm
  octokit
  omniauth
  omniauth-github
  peek
  peek-dalli
  peek-gc
  peek-git
  peek-performance_bar
  peek-pg
  peek-sidekiq!
  pg
  pinglish
  pry-byebug
  pry-rails
  puma
  quiet_assets
  rack-canonical-host
  rack-tracker
  rails (= 4.2.4)
  rails_12factor
  rspec-rails
  rubocop
  sass-rails (~> 5.0)
  scss_lint
  sidekiq
  sinatra
  spring
  sprockets (= 3.3.1)
  turbolinks
  uglifier (>= 1.3.0)
  vcr
  webmock

BUNDLED WITH
   1.10.6<|MERGE_RESOLUTION|>--- conflicted
+++ resolved
@@ -381,11 +381,8 @@
   awesome_print
   better_errors
   binding_of_caller
-<<<<<<< HEAD
   bullet
-=======
   chewy
->>>>>>> 0d266f13
   coffee-rails (~> 4.1.0)
   dalli
   database_cleaner
