require 'rails_helper'

describe GitHubTeam do
  before do
    Octokit.reset!
    @client              = oauth_client
<<<<<<< HEAD
    @github_organization = GitHubOrganization.new(@client, classroom_owner_github_org_id)
  end

  before(:each) do
    team_name    = "Team Team #{Time.zone.now.to_i}"
    team         = @github_organization.create_team(team_name)
=======
    @github_organization = GitHubOrganization.new(@client, 'cse3901-osu-2015su')
  end

  before(:each) do
    team = @github_organization.create_team('Team')
>>>>>>> a04d01de
    @github_team = GitHubTeam.new(@client, team.id)
  end

  after(:each) do
    @client.delete_team(@github_team.id)
  end

  describe '#add_to_team', :vcr do
    it 'adds a user to the given GitHubTeam' do
<<<<<<< HEAD
      @github_team.add_to_team(classroom_student)
      assert_requested :put, github_url("teams/#{@github_team.id}/memberships/#{classroom_student}")
=======
      @github_team.add_to_team('tarebytetest')
      assert_requested :put, github_url("teams/#{@github_team.id}/memberships/tarebytetest")
>>>>>>> a04d01de
    end
  end

  describe '#team_repository?', :vcr do
    it 'checks if a repo is managed by a specific team' do
<<<<<<< HEAD
      is_team_repo = @github_team.team_repository?("#{classroom_owner_github_org}/notateamrepository")
      url = "/teams/#{@github_team.id}/repos/#{classroom_owner_github_org}/notateamrepository"
=======
      is_team_repo = @github_team.team_repository?('cse3901-osu-2015su/notateamrepository')
      url = "/teams/#{@github_team.id}/repos/cse3901-osu-2015su/notateamrepository"
>>>>>>> a04d01de

      expect(is_team_repo).to be false
      assert_requested :get, github_url(url)
    end
  end
end<|MERGE_RESOLUTION|>--- conflicted
+++ resolved
@@ -4,20 +4,11 @@
   before do
     Octokit.reset!
     @client              = oauth_client
-<<<<<<< HEAD
-    @github_organization = GitHubOrganization.new(@client, classroom_owner_github_org_id)
-  end
-
-  before(:each) do
-    team_name    = "Team Team #{Time.zone.now.to_i}"
-    team         = @github_organization.create_team(team_name)
-=======
     @github_organization = GitHubOrganization.new(@client, 'cse3901-osu-2015su')
   end
 
   before(:each) do
     team = @github_organization.create_team('Team')
->>>>>>> a04d01de
     @github_team = GitHubTeam.new(@client, team.id)
   end
 
@@ -27,25 +18,15 @@
 
   describe '#add_to_team', :vcr do
     it 'adds a user to the given GitHubTeam' do
-<<<<<<< HEAD
-      @github_team.add_to_team(classroom_student)
-      assert_requested :put, github_url("teams/#{@github_team.id}/memberships/#{classroom_student}")
-=======
       @github_team.add_to_team('tarebytetest')
       assert_requested :put, github_url("teams/#{@github_team.id}/memberships/tarebytetest")
->>>>>>> a04d01de
     end
   end
 
   describe '#team_repository?', :vcr do
     it 'checks if a repo is managed by a specific team' do
-<<<<<<< HEAD
-      is_team_repo = @github_team.team_repository?("#{classroom_owner_github_org}/notateamrepository")
-      url = "/teams/#{@github_team.id}/repos/#{classroom_owner_github_org}/notateamrepository"
-=======
       is_team_repo = @github_team.team_repository?('cse3901-osu-2015su/notateamrepository')
       url = "/teams/#{@github_team.id}/repos/cse3901-osu-2015su/notateamrepository"
->>>>>>> a04d01de
 
       expect(is_team_repo).to be false
       assert_requested :get, github_url(url)
