--- conflicted
+++ resolved
@@ -1,25 +1,16 @@
 require 'rails_helper'
 
 describe GitHubRepository do
-<<<<<<< HEAD
-=======
   let(:organization) { GitHubFactory.create_owner_classroom_org }
 
->>>>>>> a04d01de
   before do
     Octokit.reset!
     @client = oauth_client
   end
 
   before(:each) do
-<<<<<<< HEAD
-    @repo_name           = 'test-github-repo'
-    github_organization  = GitHubOrganization.new(@client, classroom_owner_github_org_id)
-    @github_repository   = github_organization.create_repository(@repo_name, private: true)
-=======
     github_organization = GitHubOrganization.new(@client, organization.github_id)
     @github_repository  = github_organization.create_repository('test-repository', private: true)
->>>>>>> a04d01de
   end
 
   after(:each) do
@@ -28,11 +19,7 @@
 
   describe '#full_name', :vcr do
     it 'gets the full_name (owner/repo_name) of the repository' do
-<<<<<<< HEAD
-      expect(@github_repository.full_name).to eql("#{classroom_owner_github_org}/#{@repo_name}")
-=======
       expect(@github_repository.full_name).to eql("#{organization.title}/test-repository")
->>>>>>> a04d01de
       assert_requested :get, github_url("/repositories/#{@github_repository.id}")
     end
   end
