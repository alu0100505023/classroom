class AssignmentInvitationRedeemer
  def initialize(assignment, invitee)
    @assignment         = assignment
    @invitee            = invitee
    @organization       = assignment.organization
    @organization_owner = @organization.fetch_owner
  end

  # Public
  #
  def redeem
    repo_access_manager = RepoAccessManager.new(@invitee, @organization)
    repo_access         = repo_access_manager.find_or_create_repo_access(team_name)

    assignment_repo_manager = AssignmentRepoManager.new(@assignment, repo_access)
    assignment_repo         = assignment_repo_manager.find_or_create_assignment_repo(assignment_title)

    verify_github_presence(repo_access, assignment_repo)
  end

  # Internal
  #
  def assignment_title
<<<<<<< HEAD
    "GHClassroom Assignment #{@assignment.title} #{@assignment.assignment_repos.count + 1}"
=======
    "GHClassroom-#{@assignment.title}-#{@assignment.assignment_repos.count + 1}"
>>>>>>> a04d01de
  end

  # Internal
  #
  def team_name
<<<<<<< HEAD
    "GHClassroom Student Team #{@organization.repo_accesses.count + 1}"
=======
    "GHClassroom Team #{@organization.repo_accesses.count + 1}"
>>>>>>> a04d01de
  end

  # Internal
  #
  def verify_github_presence(repo_access, assignment_repo)
    github_repository = GitHubRepository.new(@organization_owner.github_client, assignment_repo.github_repo_id)
    full_repo_name    = github_repository.full_name

    github_team = GitHubTeam.new(@organization_owner.github_client, repo_access.github_team_id)
    full_repo_name if github_team.team_repository?(full_repo_name)
  end
end<|MERGE_RESOLUTION|>--- conflicted
+++ resolved
@@ -21,21 +21,13 @@
   # Internal
   #
   def assignment_title
-<<<<<<< HEAD
-    "GHClassroom Assignment #{@assignment.title} #{@assignment.assignment_repos.count + 1}"
-=======
     "GHClassroom-#{@assignment.title}-#{@assignment.assignment_repos.count + 1}"
->>>>>>> a04d01de
   end
 
   # Internal
   #
   def team_name
-<<<<<<< HEAD
-    "GHClassroom Student Team #{@organization.repo_accesses.count + 1}"
-=======
     "GHClassroom Team #{@organization.repo_accesses.count + 1}"
->>>>>>> a04d01de
   end
 
   # Internal
